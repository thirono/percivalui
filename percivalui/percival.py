--- conflicted
+++ resolved
@@ -3,12 +3,9 @@
 
 '''
 
-<<<<<<< HEAD
-=======
 import numpy as np
 import h5py
 
->>>>>>> 2112b31d
 import time
 import logging
 logger = logging.getLogger(__name__)
@@ -63,10 +60,6 @@
     def start_acquisition(self, exposure, nframes):
         #raise NotImplementedError
         pass
-<<<<<<< HEAD
-=======
-        
->>>>>>> 2112b31d
     
     def stop_acquisition(self):
         #raise NotImplementedError
@@ -75,19 +68,13 @@
     def get_nframes(self):
         #raise NotImplementedError
         return 42
-<<<<<<< HEAD
 
     def powerup_sequence(self):
         raise NotImplementedError
     #### End IControl interface implementation ####        
-=======
-    #### End IControl interface implementation ####        
 
     def initialise_fpga(self):
         raise NotImplementedError
->>>>>>> 2112b31d
-
-
 
 class MezzanineBoard(IData):
     def __init__(self):
@@ -112,16 +99,12 @@
         '''
         Implements interface: :func:`detector.interface.IData.start_capture()`
         '''
-<<<<<<< HEAD
-        pass
-=======
         sim = PercivalSimulator()
         sim.create_data([100,100])
 
         self.filename = filename
         self.datasetname = 'data'
         sim.store_data(self.filename, self.datasetname)
->>>>>>> 2112b31d
     
     def wait_complete(self, timeout):
         '''
